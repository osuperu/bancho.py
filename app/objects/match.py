--- conflicted
+++ resolved
@@ -57,7 +57,7 @@
     complete = 64
     quit = 128
 
-    has_player = not_ready | ready | no_map | playing | complete
+    # has_player = not_ready | ready | no_map | playing | complete
 
 
 @unique
@@ -296,27 +296,6 @@
 
         return refs
 
-<<<<<<< HEAD
-    def __contains__(self, player: Player) -> bool:
-        return player in {s.player for s in self.slots}
-=======
-    # TODO: delete these
-
-    def __contains__(self, p: Player) -> bool:
-        return p in {s.player for s in self.slots}
->>>>>>> 495efdb8
-
-    @overload
-    def __getitem__(self, index: int) -> Slot:
-        ...
-
-    @overload
-    def __getitem__(self, index: slice) -> list[Slot]:
-        ...
-
-    def __getitem__(self, index: Union[int, slice]) -> Union[Slot, list[Slot]]:
-        return self.slots[index]
-
     def __repr__(self) -> str:
         return f"<{self.name} ({self.id})>"
 
@@ -347,7 +326,7 @@
     def get_host_slot(self) -> Optional[Slot]:
         """Return the slot containing the host."""
         for s in self.slots:
-            if s.status & SlotStatus.has_player and s.player is self.host:
+            if s.player is not None and s.player is self.host:
                 return s
 
         return None
@@ -398,7 +377,7 @@
 
         for s in self.slots:
             # start each player who has the map.
-            if s.status & SlotStatus.has_player:
+            if s.player is not None:
                 if s.status != SlotStatus.no_map:
                     s.status = SlotStatus.playing
                 else:
