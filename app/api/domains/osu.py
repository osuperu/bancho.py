--- conflicted
+++ resolved
@@ -19,11 +19,8 @@
 from enum import IntEnum
 from enum import unique
 from functools import cache
-<<<<<<< HEAD
 from pathlib import Path as SystemPath
 from re import sub
-=======
->>>>>>> db18e93e
 from typing import Any
 from typing import Dict
 from typing import Literal
@@ -92,17 +89,7 @@
 from app.utils import escape_enum
 from app.utils import pymysql_encode
 
-<<<<<<< HEAD
-BEATMAPS_PATH = SystemPath.cwd() / ".data/osu"
-REPLAYS_PATH = SystemPath.cwd() / ".data/osr"
-SCREENSHOTS_PATH = SystemPath.cwd() / ".data/ss"
-OSZ_PATH = SystemPath.cwd() / ".data/osz"
-OSZ2_PATH = SystemPath.cwd() / ".data/osz2"
-THUMBNAILS_PATH = SystemPath.cwd() / ".data/thumbnails"
-AUDIO_PATH = SystemPath.cwd() / ".data/audio"
-
-=======
->>>>>>> db18e93e
+
 router = APIRouter(
     tags=["osu! web API"],
     default_response_class=Response,
