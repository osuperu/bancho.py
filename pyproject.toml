--- conflicted
+++ resolved
@@ -1,104 +1,101 @@
-[tool.mypy]
-strict = true
-exclude = ["tests", "venv"]
-disallow_untyped_calls = true
-enable_error_code = [
-    "truthy-bool",
-    "truthy-iterable",
-    "ignore-without-code",
-    "unused-awaitable",
-    "redundant-expr",
-    "possibly-undefined"
-]
-plugins = ["pydantic.mypy"]
-
-[[tool.mypy.overrides]]
-module = [
-    "aiomysql.*",
-    "mitmproxy.*",
-    "py3rijndael.*",
-    "timeago.*",
-    "pytimeparse.*",
-    "cpuinfo.*",
-]
-ignore_missing_imports = true
-
-[tool.pydantic-mypy]
-init_forbid_extra = true
-init_typed = true
-warn_requird_dynamic_aliases = true
-
-[tool.pytest.ini_options]
-asyncio_mode = "auto"
-
-[tool.isort]
-add_imports = ["from __future__ import annotations"]
-force_single_line = true
-profile = "black"
-
-[tool.poetry]
-name = "bancho-py"
-version = "5.2.5"
-description = "An osu! server implementation optimized for maintainability in modern python"
-authors = ["Akatsuki Team"]
-license = "MIT"
-readme = "README.md"
-packages = [{ include = "bancho" }]
-
-[tool.poetry.dependencies]
-python = "^3.13"
-async-timeout = "4.0.3"
-bcrypt = "4.1.2"
-datadog = "0.48.0"
-fastapi = "0.109.2"
-orjson = "3.9.13"
-psutil = "5.9.8"
-python-dotenv = "1.0.1"
-python-multipart = "0.0.9"
-requests = "2.31.0"
-timeago = "1.0.16"
-uvicorn = "0.27.1"
-uvloop = "0.21.0"
-winloop = { platform = "win32", version = "0.1.1" }
-py3rijndael = "0.3.3"
-pytimeparse = "1.1.8"
-pydantic = "2.10.6"
-redis = { extras = ["hiredis"], version = "5.0.1" }
-sqlalchemy = ">=1.4.42,<1.5"
-akatsuki-pp-py = "1.0.5"
-cryptography = "42.0.2"
-tenacity = "8.2.3"
-httpx = "0.26.0"
-py-cpuinfo = "9.0.0"
-pytest = "8.0.0"
-pytest-asyncio = "0.23.5"
-asgi-lifespan = "2.1.0"
-respx = "0.20.2"
-tzdata = "2024.1"
-coverage = "^7.4.1"
-databases = { version = "^0.8.0", extras = ["mysql"] }
-python-json-logger = "^2.0.7"
-greenlet = "3.1.1"
-<<<<<<< HEAD
-pillow = "^11.2.1"
-pydub = "^0.25.1"
-audioop-lts = "^0.2.1"
-=======
-aiosu = {git = "https://github.com/NiceAesth/aiosu.git"}
->>>>>>> db18e93e
-
-[tool.poetry.group.dev.dependencies]
-pre-commit = "3.6.1"
-black = "24.1.1"
-isort = "5.13.2"
-autoflake = "2.2.1"
-types-psutil = "5.9.5.20240205"
-types-pymysql = "1.1.0.1"
-types-requests = "2.31.0.20240125"
-mypy = "1.8.0"
-types-pyyaml = "^6.0.12.12"
-sqlalchemy2-stubs = "^0.0.2a38"
-
-[build-system]
-requires = ["poetry-core"]
-build-backend = "poetry.core.masonry.api"
+[tool.mypy]
+strict = true
+exclude = ["tests", "venv"]
+disallow_untyped_calls = true
+enable_error_code = [
+    "truthy-bool",
+    "truthy-iterable",
+    "ignore-without-code",
+    "unused-awaitable",
+    "redundant-expr",
+    "possibly-undefined"
+]
+plugins = ["pydantic.mypy"]
+
+[[tool.mypy.overrides]]
+module = [
+    "aiomysql.*",
+    "mitmproxy.*",
+    "py3rijndael.*",
+    "timeago.*",
+    "pytimeparse.*",
+    "cpuinfo.*",
+]
+ignore_missing_imports = true
+
+[tool.pydantic-mypy]
+init_forbid_extra = true
+init_typed = true
+warn_requird_dynamic_aliases = true
+
+[tool.pytest.ini_options]
+asyncio_mode = "auto"
+
+[tool.isort]
+add_imports = ["from __future__ import annotations"]
+force_single_line = true
+profile = "black"
+
+[tool.poetry]
+name = "bancho-py"
+version = "5.2.5"
+description = "An osu! server implementation optimized for maintainability in modern python"
+authors = ["Akatsuki Team"]
+license = "MIT"
+readme = "README.md"
+packages = [{ include = "bancho" }]
+
+[tool.poetry.dependencies]
+python = "^3.13"
+async-timeout = "4.0.3"
+bcrypt = "4.1.2"
+datadog = "0.48.0"
+fastapi = "0.109.2"
+orjson = "3.9.13"
+psutil = "5.9.8"
+python-dotenv = "1.0.1"
+python-multipart = "0.0.9"
+requests = "2.31.0"
+timeago = "1.0.16"
+uvicorn = "0.27.1"
+uvloop = "0.21.0"
+winloop = { platform = "win32", version = "0.1.1" }
+py3rijndael = "0.3.3"
+pytimeparse = "1.1.8"
+pydantic = "2.10.6"
+redis = { extras = ["hiredis"], version = "5.0.1" }
+sqlalchemy = ">=1.4.42,<1.5"
+akatsuki-pp-py = "1.0.5"
+cryptography = "42.0.2"
+tenacity = "8.2.3"
+httpx = "0.26.0"
+py-cpuinfo = "9.0.0"
+pytest = "8.0.0"
+pytest-asyncio = "0.23.5"
+asgi-lifespan = "2.1.0"
+respx = "0.20.2"
+tzdata = "2024.1"
+coverage = "^7.4.1"
+databases = { version = "^0.8.0", extras = ["mysql"] }
+python-json-logger = "^2.0.7"
+greenlet = "3.1.1"
+pillow = "^11.2.1"
+pydub = "^0.25.1"
+audioop-lts = "^0.2.1"
+aiosu = {git = "https://github.com/NiceAesth/aiosu.git"}
+
+[tool.poetry.group.dev.dependencies]
+pre-commit = "3.6.1"
+black = "24.1.1"
+isort = "5.13.2"
+autoflake = "2.2.1"
+types-psutil = "5.9.5.20240205"
+types-pymysql = "1.1.0.1"
+types-requests = "2.31.0.20240125"
+mypy = "1.8.0"
+types-pyyaml = "^6.0.12.12"
+sqlalchemy2-stubs = "^0.0.2a38"
+
+[build-system]
+requires = ["poetry-core"]
+build-backend = "poetry.core.masonry.api"